--- conflicted
+++ resolved
@@ -94,27 +94,19 @@
         "@vaticle_dependencies//util/platform:is_windows": "//resources/icons/vaticle:vaticle-bot-windows",
         "//conditions:default": "mac",
     }),
-<<<<<<< HEAD
     java_deps = ":assemble-deps",
     # TODO: document that, if the user gets "The configured main jar does not exist xxx.jar in the input directory",
     #       they should ensure java_deps_root is set the same as in the java_deps, and that the main JAR name is set
     #       to the Maven name (x-y-z-0.0.0.jar where x-y-z is the main class's package address in kebab-case)
     java_deps_root = "lib/",
-    main_jar_path = "com-vaticle-typedb-studio-0.0.0.jar",
-    main_class = "com.vaticle.typedb.studio.Studio",
+    main_jar_path = "com-vaticle-typedb-typedb-studio-view-0.0.0.jar",
+    main_class = "com.vaticle.typedb.studio.view.Studio",
     additional_files = assemble_files,
     verbose = True,
     linux_app_category = "database",
     linux_menu_group = "Utility;Development;IDE;",
     mac_app_id = "com.vaticle.typedb.studio",
-    mac_entitlements = "//resources:entitlements-mac-plist",
-=======
-    main_jar = "com-vaticle-typedb-typedb-studio-view-0.0.0.jar",
-    main_class = "com.vaticle.typedb.studio.view.Studio",
-    deps_use_maven_name = False,
-    additional_files = assemble_files,
     mac_entitlements = "//config/mac:entitlements-mac-plist",
->>>>>>> 1edd449e
     mac_code_signing_cert = "@vaticle_apple_developer_id_application_cert//file",
     mac_deep_sign_jars_regex = ".*(io-netty-netty|skiko-jvm-runtime).*",
     windows_menu_group = "TypeDB Studio",
