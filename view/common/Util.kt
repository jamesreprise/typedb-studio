--- conflicted
+++ resolved
@@ -67,17 +67,9 @@
     }
 
     // TODO: may move this method to a package about type visualisations once we implement graph visualiser
-<<<<<<< HEAD
-    fun typeIcon(type: TypeState) = when {
-        type.isEntityType -> Form.IconArg(Icon.Code.RECTANGLE) { GraphTheme.colors.vertex.entityType }
-        type.isRelationType -> Form.IconArg(Icon.Code.RHOMBUS) { GraphTheme.colors.vertex.relationType }
-        type.isAttributeType -> Form.IconArg(Icon.Code.OVAL) { GraphTheme.colors.vertex.attributeType }
-        else -> Form.IconArg(Icon.Code.HEXAGON) {Theme.colors.secondary}
-=======
     fun typeIcon(type: TypeState.Thing) = when (type) {
-        is Entity -> Form.IconArg(Icon.Code.RECTANGLE) { Theme.colors.tertiary }
-        is Relation -> Form.IconArg(Icon.Code.RHOMBUS) { Theme.colors.quaternary }
-        is Attribute -> Form.IconArg(Icon.Code.OVAL) { Theme.colors.quinary }
->>>>>>> c07ec9f2
+        is Entity -> Form.IconArg(Icon.Code.RECTANGLE) { GraphTheme.colors.vertex.entityType }
+        is Relation -> Form.IconArg(Icon.Code.RHOMBUS) { GraphTheme.colors.vertex.relationType }
+        is Attribute -> Form.IconArg(Icon.Code.OVAL) { GraphTheme.colors.vertex.attributeType }
     }
 }