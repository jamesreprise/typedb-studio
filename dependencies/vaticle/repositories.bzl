#
# Copyright (C) 2021 Vaticle
#
# This program is free software: you can redistribute it and/or modify
# it under the terms of the GNU Affero General Public License as
# published by the Free Software Foundation, either version 3 of the
# License, or (at your option) any later version.
#
# This program is distributed in the hope that it will be useful,
# but WITHOUT ANY WARRANTY; without even the implied warranty of
# MERCHANTABILITY or FITNESS FOR A PARTICULAR PURPOSE.  See the
# GNU Affero General Public License for more details.
#
# You should have received a copy of the GNU Affero General Public License
# along with this program.  If not, see <https://www.gnu.org/licenses/>.
#

load("@bazel_tools//tools/build_defs/repo:git.bzl", "git_repository")

def vaticle_dependencies():
#    git_repository(
#        name = "vaticle_dependencies",
#        remote = "https://github.com/alexjpwalker/dependencies", # TODO: update to vaticle/dependencies
#        commit = "b916805fb6ef8a97c23fa549c959c737fd2ef1ec", # sync-marker: do not remove this comment, this is used for sync-dependencies by @vaticle_dependencies
#    )
    native.local_repository(
        name = "vaticle_dependencies",
<<<<<<< HEAD
        path = "../dependencies",
=======
        remote = "https://github.com/alexjpwalker/dependencies", # TODO: update to vaticle/dependencies
        commit = "a017725d8dfafb4978456bd5e7c31ebfdb15bf60", # sync-marker: do not remove this comment, this is used for sync-dependencies by @vaticle_dependencies
>>>>>>> 1edd449e
    )

def vaticle_force_graph():
    git_repository(
        name = "vaticle_force_graph",
        remote = "https://github.com/vaticle/force-graph",
        commit = "26b8c64171679f534652bf668ea6140fd33aed72",
    )

def vaticle_typedb_client_java():
    git_repository(
        name = "vaticle_typedb_client_java",
        remote = "https://github.com/vaticle/client-java",
        commit = "471e668e0c3b815a172e1f491610bb2619bec65d",  # sync-marker: do not remove this comment, this is used for sync-dependencies by @vaticle_typedb_client_java
    )<|MERGE_RESOLUTION|>--- conflicted
+++ resolved
@@ -25,12 +25,8 @@
 #    )
     native.local_repository(
         name = "vaticle_dependencies",
-<<<<<<< HEAD
-        path = "../dependencies",
-=======
         remote = "https://github.com/alexjpwalker/dependencies", # TODO: update to vaticle/dependencies
         commit = "a017725d8dfafb4978456bd5e7c31ebfdb15bf60", # sync-marker: do not remove this comment, this is used for sync-dependencies by @vaticle_dependencies
->>>>>>> 1edd449e
     )
 
 def vaticle_force_graph():
