--- conflicted
+++ resolved
@@ -160,14 +160,10 @@
             collectEmptyLine()
             collectMessage(ERROR, ERROR_ + e.message)
         } finally {
-<<<<<<< HEAD
-            responses.put(Response.Done).also { println("runQueries: responses.put(Response.Done)")}
-=======
             synchronized(this) {
                 isRunning.set(false)
                 responses.put(Response.Done)
             }
->>>>>>> 599872bb
             consumerLatch.await()
             onComplete()
         }
